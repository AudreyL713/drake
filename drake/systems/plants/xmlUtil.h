--- conflicted
+++ resolved
@@ -41,22 +41,6 @@
 }
 
 /**
-<<<<<<< HEAD
- * Parses a three vector value from a pointer to a character array. It also
- * supports a single scalar value, which it automatically converts to a three
- * vector.
- *
- * @param[in] strval A pointer to the string containing the three vector or
- * scalar value.
- * @param[out] val The three vector into which the results should be stored.
- * @return Whether the three vector was successfully parsed from strval.
- */
-bool parseThreeVectorValue(const char* strval, Eigen::Vector3d& val);
-
-/**
- * Parses a three vector value from an XML node. It also supports a single
- * scalar value, which it automatically converts to a three vector.
-=======
  * Parses a three vector value from parameter \p strval. If \p strval points to
  * a single scalar value, it automatically converts it into a three vector by
  * using the same scalar value for all three dimensions.
@@ -74,22 +58,12 @@
  * Parses a three vector value from parameter \p node, which is an XML node.
  * It also supports a single scalar value, which it automatically converts to a
  * three vector by using the same scalar value for all three dimensions.
->>>>>>> f29ad7a7
  *
  * @param[in] node A pointer to the XML element node that contains either a
  * three vector or a scalar value.
  * @param[out] val The three vector into which the results should be stored.
  * @return Whether the three vector was successfully parsed from the XML element
  * node.
-<<<<<<< HEAD
- */
-bool parseThreeVectorValue(tinyxml2::XMLElement* node, Eigen::Vector3d& val);
-
-/**
- * Parses a three vector value from an XML node that contains a child XML node,
- * which contains the three vector. It also supports a single scalar value,
- * which it automatically converts to a three vector.
-=======
  * @throws std::runtime_error If parameter \p val is nullptr.
  */
 DRAKEXMLUTIL_EXPORT
@@ -101,7 +75,6 @@
  * parameter \p element_name. This method also supports a three vector specified
  * by a single scalar value, which it automatically converts into a three vector
  * by using the same scalar value for all three dimensions.
->>>>>>> f29ad7a7
  *
  * @param[in] node A pointer to the XML element node that contains either a
  * three vector or a scalar value.
@@ -110,26 +83,6 @@
  * @param[out] val The three vector where the results should be stored.
  * @return Whether the three vector was successfully parsed from the XML element
  * node.
-<<<<<<< HEAD
- */
-bool parseThreeVectorValue(tinyxml2::XMLElement* node, const char* element_name,
-                           Eigen::Vector3d& val);
-
-/**
- * Parses a three vector value from an XML node's attribute. It also supports a
- * single scalar value, which it automatically converts to a three vector.
- *
- * @param[in] node A pointer to the XML element node that contains an attribute
- * with a three vector or a scalar value.
- * @param[in] element_name The name of the attribute containing the three vector
- * or scalar value.
- * @param[out] val The three vector where the results should be stored.
- * @return Whether the three vector was successfully parsed from the XML element
- * node.
- */
-bool parseThreeVectorAttribute(tinyxml2::XMLElement* node,
-                               const char* element_name, Eigen::Vector3d& val);
-=======
  * @throws std::runtime_error If parameter \p val is nullptr.
  */
 DRAKEXMLUTIL_EXPORT
@@ -157,7 +110,6 @@
 bool ParseThreeVectorAttribute(tinyxml2::XMLElement* node,
                                const char* attribute_name,
                                Eigen::Vector3d* val);
->>>>>>> f29ad7a7
 
 // only writes values if they exist
 DRAKEXMLUTIL_EXPORT bool parseVectorAttribute(const tinyxml2::XMLElement* node,
