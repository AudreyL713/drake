#include "drake/systems/plants/rigid_body_plant/rigid_body_plant.h"

#include <memory>
#include <vector>

#include "drake/common/drake_assert.h"
#include "drake/common/eigen_types.h"
#include "drake/solvers/mathematical_program.h"
// TODO(amcastro-tri): parsers are not "plants" and should therefore be moved
// somewhere else. Maybe inside "multibody_dynamics/parsers" when that exists.
#include "drake/systems/plants/parser_urdf.h"
#include "drake/systems/plants/KinematicsCache.h"
#include "drake/common/eigen_autodiff_types.h"

using std::make_unique;
using std::move;
using std::string;
using std::unique_ptr;
using std::vector;

using drake::parsers::ModelInstanceIdTable;

namespace drake {
namespace systems {

template <typename T>
KinematicsResults<T>::KinematicsResults(const RigidBodyTree& tree) :
    tree_(tree), kinematics_cache_(tree_.bodies) {
}

template <typename T>
int KinematicsResults<T>::get_num_bodies() const {
  return tree_.get_number_of_bodies();
}

template <typename T>
int KinematicsResults<T>::get_num_positions() const {
  return kinematics_cache_.getNumPositions();
}

template <typename T>
int KinematicsResults<T>::get_num_velocities() const {
  return kinematics_cache_.getNumVelocities();
}

template <typename T>
Quaternion<T> KinematicsResults<T>::get_body_orientation(int body_index) const {
  Isometry3<T> pose = tree_.relativeTransform(kinematics_cache_, 0, body_index);
  Vector4<T> quat_vector = drake::math::rotmat2quat(pose.linear());
  // Note that Eigen quaternion elements are not laid out in memory in the
  // same way Drake currently aligns them. See issue #3470.
  return Quaternion<T>(
      quat_vector[0], quat_vector[1], quat_vector[2], quat_vector[3]);
}

template <typename T>
Vector3<T> KinematicsResults<T>::get_body_position(int body_index) const {
  Isometry3<T> pose = tree_.relativeTransform(kinematics_cache_, 0, body_index);
  return pose.translation();
}

template <typename T>
void KinematicsResults<T>::UpdateFromContext(const Context<T>& context) {
  // TODO(amcastro-tri): provide nicer accessor to an Eigen representation for
  // LeafSystems.
  auto x = dynamic_cast<const BasicVector<T> &>(
      context.get_state().continuous_state->get_state()).get_value();

  const int nq = tree_.number_of_positions();
  const int nv = tree_.number_of_velocities();

  // TODO(amcastro-tri): we would like to compile here with `auto` instead of
  // `VectorX<T>`. However it seems we get some sort of block from a block which
  // is not instantiated in drakeRBM.
  VectorX<T> q = x.topRows(nq);
  VectorX<T> v = x.bottomRows(nv);

  kinematics_cache_.initialize(q, v);
  tree_.doKinematics(kinematics_cache_, false);
}

template <typename T>
RigidBodyPlant<T>::RigidBodyPlant(std::unique_ptr<const RigidBodyTree> tree) :
    tree_(move(tree)) {
  // The input to the system is the generalized forces on the actuators.
  // TODO(amcastro-tri): add separate input ports for each model_id.
  System<T>::DeclareInputPort(
      kVectorValued, get_num_actuators(), kContinuousSampling);
  // The output to the system is the state vector.
  // TODO(amcastro-tri): add separate output ports for each model_id.
  System<T>::DeclareOutputPort(
      kVectorValued, get_num_states(), kContinuousSampling);
  // Declares an abstract valued port for kinematics results.
  System<T>::DeclareAbstractOutputPort(kInheritedSampling);
}

template <typename T>
RigidBodyPlant<T>::~RigidBodyPlant() { }

template <typename T>
bool RigidBodyPlant<T>::has_any_direct_feedthrough() const {
  return false;
}

template <typename T>
const RigidBodyTree& RigidBodyPlant<T>::get_multibody_world() const {
  return *tree_.get();
}

template <typename T>
int RigidBodyPlant<T>::get_num_bodies() const {
  return tree_->get_number_of_bodies();
}

template <typename T>
int RigidBodyPlant<T>::get_num_positions() const {
  return tree_->number_of_positions();
}

template <typename T>
int RigidBodyPlant<T>::get_num_velocities() const {
  return tree_->number_of_velocities();
}

template <typename T>
int RigidBodyPlant<T>::get_num_states() const {
  return get_num_positions() + get_num_velocities();
}

template <typename T>
int RigidBodyPlant<T>::get_num_actuators() const {
  return tree_->actuators.size();
}

template <typename T>
int RigidBodyPlant<T>::get_input_size() const {
  return get_num_actuators();
}

template <typename T>
int RigidBodyPlant<T>::get_output_size() const {
  return get_num_states();
}

template <typename T>
void RigidBodyPlant<T>::set_position(Context<T>* context,
                                     int position_index, T position) const {
  DRAKE_ASSERT(context != nullptr);
  context->get_mutable_state()->continuous_state->
      get_mutable_generalized_position()->SetAtIndex(position_index, position);
}

template <typename T>
void RigidBodyPlant<T>::set_velocity(Context<T>* context,
                                     int velocity_index, T velocity) const {
  DRAKE_ASSERT(context != nullptr);
  context->get_mutable_state()->continuous_state->
      get_mutable_generalized_velocity()->SetAtIndex(velocity_index, velocity);
}

template <typename T>
void RigidBodyPlant<T>::set_state_vector(
    Context<T>* context, const Eigen::Ref<const VectorX<T>> x) const {
  DRAKE_ASSERT(context != nullptr);
  DRAKE_ASSERT(x.size() == get_num_states());
  context->get_mutable_state()->continuous_state->
      get_mutable_state()->SetFromVector(x);
}

template <typename T>
std::unique_ptr<SystemOutput<T>> RigidBodyPlant<T>::AllocateOutput(
    const Context<T>& context) const {
  auto output = make_unique<LeafSystemOutput<T>>();
  // Allocates output for the RigidBodyPlant state (output port 0).
  {
    auto data = make_unique<BasicVector<T>>(get_num_states());
    auto port = make_unique<OutputPort>(move(data));
    output->get_mutable_ports()->push_back(move(port));
  }

  // Allocates output for the RigidBodyPlant poses (output port 1).
  {
    auto kinematics_results =
        make_unique<Value<KinematicsResults<T>>>(
            KinematicsResults<T>(*tree_));
    output->add_port(move(kinematics_results));
  }

  return std::unique_ptr<SystemOutput<T>>(output.release());
}

template <typename T>
std::unique_ptr<ContinuousState<T>>
RigidBodyPlant<T>::AllocateContinuousState() const {
  // The state is second-order.
  DRAKE_ASSERT(System<T>::get_input_port(0).get_size() == get_num_actuators());
  // TODO(amcastro-tri): add z state to track energy conservation.
  return std::make_unique<ContinuousState<T>>(
      std::make_unique<BasicVector<T>>(get_num_states()),
      get_num_positions() /* num_q */,
      get_num_velocities() /* num_v */, 0 /* num_z */);
}

template <typename T>
void RigidBodyPlant<T>::EvalOutput(const Context<T>& context,
                                   SystemOutput<T>* output) const {
  DRAKE_ASSERT_VOID(System<T>::CheckValidOutput(output));
  DRAKE_ASSERT_VOID(System<T>::CheckValidContext(context));

  // Evaluates port 0 to be the state of the system.
  BasicVector<T>* output_vector = output->GetMutableVectorData(0);
  // TODO(amcastro-tri): Remove this copy by allowing output ports to be
  // mere pointers to state variables (or cache lines).
  output_vector->get_mutable_value() =
      context.get_continuous_state().CopyToVector();

  // Evaluates port 1 to have the kinematics results.
  auto& kinematics_results =
      output->GetMutableData(1)->
          template GetMutableValue<KinematicsResults<T>>();
  kinematics_results.UpdateFromContext(context);
}

template <typename T>
void RigidBodyPlant<T>::EvalTimeDerivatives(
    const Context<T>& context, ContinuousState<T>* derivatives) const {
  DRAKE_ASSERT_VOID(System<T>::CheckValidContext(context));
  DRAKE_DEMAND(derivatives != nullptr);
  const BasicVector<T>* input = context.get_vector_input(0);

  // The input vector of actuation values.
  auto u = input->get_value();

  // TODO(amcastro-tri): provide nicer accessor to an Eigen representation for
  // LeafSystems.
  auto x = dynamic_cast<const BasicVector<T>&>(
      context.get_state().continuous_state->get_state()).get_value();

  const int nq = get_num_positions();
  const int nv = get_num_velocities();
  const int num_actuators = get_num_actuators();
  // TODO(amcastro-tri): we would like to compile here with `auto` instead of
  // `VectorX<T>`. However it seems we get some sort of block from a block which
  // is not instantiated in drakeRBM.
  VectorX<T> q = x.topRows(nq);
  VectorX<T> v = x.bottomRows(nv);
  // TODO(amcastro-tri): place kinematics cache in the context so it can be
  // reused.
  auto kinsol = tree_->doKinematics(q, v);

  // TODO(amcastro-tri): preallocate the optimization problem and constraints,
  // and simply update them then solve on each function eval.
  // How to place something like this in the context?
  drake::solvers::MathematicalProgram prog;
  auto const& vdot = prog.AddContinuousVariables(nv, "vdot");

  auto H = tree_->massMatrix(kinsol);
  Eigen::MatrixXd H_and_neg_JT = H;

  // There are no external wrenches, but it is a required argument in
  // dynamicsBiasTerm.
  // TODO(amcastro-tri): external_wrenches should be made an optional parameter
  // of dynamicsBiasTerm().
  const RigidBodyTree::BodyToWrenchMap<T> no_external_wrenches;
  // right_hand_side is the right hand side of the system's equations:
  // [H, -J^T] * [vdot; f] = -right_hand_side.
  VectorX<T> right_hand_side = tree_->dynamicsBiasTerm(kinsol,
                                                       no_external_wrenches);
  if (num_actuators > 0) right_hand_side -= tree_->B * u;

  // Applies joint limit forces.
  // TODO(amcastro-tri): Maybe move to
  // RBT::ComputeGeneralizedJointLimitForces(C)?
  {
    for (auto const& b : tree_->bodies) {
      if (!b->has_parent_body()) continue;
      auto const& joint = b->getJoint();
      // Only for single-axis joints.
      if (joint.getNumPositions() == 1 && joint.getNumVelocities() == 1) {
        // Limits makes things easier/faster here.
        T qmin = joint.getJointLimitMin()(0),
            qmax = joint.getJointLimitMax()(0);
        // tau = k * (qlimit-q) - b(qdot)
        if (q(b->get_position_start_index()) < qmin)
          right_hand_side(b->get_velocity_start_index()) -=
              penetration_stiffness_ * (qmin - q(b->get_position_start_index()))
                  - penetration_damping_ * v(b->get_velocity_start_index());
        else if (q(b->get_position_start_index()) > qmax)
          right_hand_side(b->get_velocity_start_index()) -=
              penetration_stiffness_ * (qmax - q(b->get_position_start_index()))
                  - penetration_damping_ * v(b->get_velocity_start_index());
      }
    }
  }

  // Applies contact forces.
  // TODO(amcastro-tri): Maybe move to RBT::ComputeGeneralizedContactForces(C)?
  {
    VectorX<T> phi;
    Matrix3X<T> normal, xA, xB;
    vector<int> bodyA_idx, bodyB_idx;

    // TODO(amcastro-tri): get rid of this const_cast.
    // Unfortunately collisionDetect() modifies the collision model in the RBT
    // when updating the collision element poses.
    const_cast<RigidBodyTree*>(tree_.get())->collisionDetect(
        kinsol, phi, normal, xA, xB, bodyA_idx, bodyB_idx);

    for (int i = 0; i < phi.rows(); i++) {
      if (phi(i) < 0.0) {  // There is contact.
        auto JA = tree_->transformPointsJacobian(
            kinsol, xA.col(i), bodyA_idx[i], 0, false);
        auto JB = tree_->transformPointsJacobian(
            kinsol, xB.col(i), bodyB_idx[i], 0, false);
        Vector3<T> this_normal = normal.col(i);

        // Computes a local surface coordinate frame with the local z axis
        // aligned with the surface's normal. The other two axes are arbitrarily
        // chosen to complete a right handed triplet.
        Vector3<T> tangent1;
        if (1.0 - this_normal(2) < EPSILON) {
          // Handles the unit-normal case. Since it's unit length, just check z.
          tangent1 << 1.0, 0.0, 0.0;
        } else if (1 + this_normal(2) < EPSILON) {
          tangent1 << -1.0, 0.0, 0.0;  // Same for the reflected case.
        } else {                       // Now the general case.
          tangent1 << this_normal(1), -this_normal(0), 0.0;
          tangent1 /= sqrt(this_normal(1) * this_normal(1) +
              this_normal(0) * this_normal(0));
        }
        Vector3<T> tangent2 = this_normal.cross(tangent1);
        // Transformation from world frame to local surface frame.
        Matrix3<T> R;
        R.row(0) = tangent1;
        R.row(1) = tangent2;
        R.row(2) = this_normal;
        auto J = R * (JA - JB);          // J = [ D1; D2; n ]
        auto relative_velocity = J * v;  // [ tangent1dot; tangent2dot; phidot ]

        {
          // Spring law for normal force:  fA_normal = -k * phi - b * phidot
          // and damping for tangential force:  fA_tangent = -b * tangentdot
          // (bounded by the friction cone).
          Vector3<T> fA;
          fA(2) = std::max<T>(
              -penetration_stiffness_ * phi(i) -
               penetration_damping_ * relative_velocity(2), 0.0);
          fA.head(2) =
              -std::min<T>(
                  penetration_damping_,
                  friction_coefficient_ * fA(2) /
                  (relative_velocity.head(2).norm() + EPSILON)) *
                  relative_velocity.head(2);  // Epsilon avoids divide by zero.

          // fB is equal and opposite to fA: fB = -fA.
          // Therefore the generalized forces tau_c due to contact are:
          // tau_c = (R * JA)^T * fA + (R * JB)^T * fB = J^T * fA.
          // With J computed as above: J = R * (JA - JB).
          // Since right_hand_side has a negative sign when on the RHS of the
          // system of equations ([H,-J^T] * [vdot;f] + right_hand_side = 0),
          // this term needs to be subtracted.
          right_hand_side -= J.transpose() * fA;
        }
      }
    }
  }

  if (tree_->getNumPositionConstraints()) {
    size_t nc = tree_->getNumPositionConstraints();
    // 1/time constant of position constraint satisfaction.
    const T alpha = 5.0;

    prog.AddContinuousVariables(
        nc, "position constraint force");

    auto phi = tree_->positionConstraints(kinsol);
    auto J = tree_->positionConstraintsJacobian(kinsol, false);
    auto Jdotv = tree_->positionConstraintsJacDotTimesV(kinsol);

    // Critically damped stabilization term.
    // phiddot = -2 * alpha * phidot - alpha^2 * phi.
    prog.AddLinearEqualityConstraint(
        J, -(Jdotv + 2 * alpha * J * v + alpha * alpha * phi), {vdot});
    H_and_neg_JT.conservativeResize(
        Eigen::NoChange, H_and_neg_JT.cols() + J.rows());
    H_and_neg_JT.rightCols(J.rows()) = -J.transpose();
  }

  // Adds [H,-J^T] * [vdot;f] = -C.
  prog.AddLinearEqualityConstraint(H_and_neg_JT, -right_hand_side);

  prog.Solve();

  VectorX<T> xdot(get_num_states());
  xdot << kinsol.transformPositionDotMappingToVelocityMapping(
      MatrixX<T>::Identity(nq, nq)) * v, vdot.value();

  derivatives->get_mutable_state()->SetFromVector(xdot);
}

template <typename T>
void RigidBodyPlant<T>::MapVelocityToConfigurationDerivatives(
    const Context<T>& context,
    const VectorBase<T>& generalized_velocity,
    VectorBase<T>* positions_derivative) const {
  // TODO(amcastro-tri): provide nicer accessor to an Eigen representation for
  // LeafSystems.
  auto x = dynamic_cast<const BasicVector<T>&>(
      context.get_state().continuous_state->get_state()).get_value();

  const int nq = get_num_positions();
  const int nv = get_num_velocities();
  const int nstates = get_num_states();

  DRAKE_ASSERT(positions_derivative->size() == nq);
  DRAKE_ASSERT(generalized_velocity.size() == nv);
  DRAKE_ASSERT(x.size() == nstates);

  // TODO(amcastro-tri): we would like to compile here with `auto` instead of
  // `VectorX<T>`. However it seems we get some sort of block from a block which
  // is not instantiated in drakeRBM.
  VectorX<T> q = x.topRows(nq);
  VectorX<T> v = generalized_velocity.CopyToVector();

  // TODO(amcastro-tri): place kinematics cache in the context so it can be
  // reused.
  auto kinsol = tree_->doKinematics(q, v);

  positions_derivative->SetFromVector(
      kinsol.transformPositionDotMappingToVelocityMapping(
          MatrixX<T>::Identity(nq, nq)) * v);
}

// Explicitly instantiates on the most common scalar types.
<<<<<<< HEAD
template class DRAKE_RBP_EXPORT RigidBodyPlant<double>;
template class DRAKE_RBP_EXPORT KinematicsResults<double>;
=======
template class DRAKERIGIDBODYPLANT_EXPORT RigidBodyPlant<double>;
>>>>>>> fdeed1fe

}  // namespace systems
}  // namespace drake<|MERGE_RESOLUTION|>--- conflicted
+++ resolved
@@ -432,12 +432,8 @@
 }
 
 // Explicitly instantiates on the most common scalar types.
-<<<<<<< HEAD
-template class DRAKE_RBP_EXPORT RigidBodyPlant<double>;
-template class DRAKE_RBP_EXPORT KinematicsResults<double>;
-=======
 template class DRAKERIGIDBODYPLANT_EXPORT RigidBodyPlant<double>;
->>>>>>> fdeed1fe
+template class DRAKERIGIDBODYPLANT_EXPORT KinematicsResults<double>;
 
 }  // namespace systems
 }  // namespace drake