#include "drake/systems/plants/RigidBody.h"

#include <stdexcept>

#include "drake/util/drakeGeometryUtil.h"

using Eigen::Isometry3d;
using Eigen::Matrix;
using Eigen::Vector3d;

using std::ostream;
using std::runtime_error;
using std::string;
using std::stringstream;
using std::vector;

RigidBody::RigidBody()
    : collision_filter_group(DrakeCollision::DEFAULT_GROUP),
<<<<<<< HEAD
      collision_filter_ignores(DrakeCollision::NONE_MASK),
      parent_(nullptr) {
  model_id_ = 0;
  position_start_index_ = 0;
  velocity_start_index_ = 0;
  body_index_ = 0;
  mass_ = 0.0;
  center_of_mass_ = Vector3d::Zero();
  I_ << drake::SquareTwistMatrix<double>::Zero();
=======
      collision_filter_ignores(DrakeCollision::NONE_MASK) {
  com = Vector3d::Zero();
  I << drake::SquareTwistMatrix<double>::Zero();
>>>>>>> 9034c1e0
}

const std::string& RigidBody::get_name() const { return name_; }

void RigidBody::set_name(const std::string& name) { name_ = name; }

const std::string& RigidBody::get_model_name() const { return model_name_; }

void RigidBody::set_model_name(const std::string& name) { model_name_ = name; }

int RigidBody::get_model_id() const { return model_id_; }

void RigidBody::set_model_id(int model_id) { model_id_ = model_id; }

void RigidBody::setJoint(std::unique_ptr<DrakeJoint> new_joint) {
  this->joint = move(new_joint);
}

const DrakeJoint& RigidBody::getJoint() const {
  if (joint) {
    return (*joint);
  } else {
    throw runtime_error("ERROR: RigidBody::getJoint(): Rigid body \"" + name_ +
                        "\" in model " + model_name_ +
                        " does not have a joint!");
  }
}

void RigidBody::set_parent(RigidBody* parent) { parent_ = parent; }

const RigidBody* RigidBody::get_parent() const { return parent_; }

bool RigidBody::hasParent() const { return parent_ != nullptr; }

void RigidBody::set_body_index(int body_index) { body_index_ = body_index; }

int RigidBody::get_body_index() const { return body_index_; }

void RigidBody::set_position_start_index(int position_start_index) {
  position_start_index_ = position_start_index;
}

int RigidBody::get_position_start_index() const {
  return position_start_index_;
}

void RigidBody::set_velocity_start_index(int velocity_start_index) {
  velocity_start_index_ = velocity_start_index;
}

int RigidBody::get_velocity_start_index() const {
  return velocity_start_index_;
}

void RigidBody::AddVisualElement(const DrakeShapes::VisualElement& element) {
  visual_elements_.push_back(element);
}

const DrakeShapes::VectorOfVisualElements& RigidBody::get_visual_elements()
    const {
  return visual_elements_;
}

void RigidBody::AddCollisionElement(DrakeCollision::ElementId id) {
  collision_element_ids_.push_back(id);
}

void RigidBody::AddCollisionElementToGroup(const std::string& group_name,
    DrakeCollision::ElementId id) {
  collision_element_groups_[group_name].push_back(id);
}

const std::vector<DrakeCollision::ElementId>&
    RigidBody::get_collision_element_ids() const {
  return collision_element_ids_;
}

std::vector<DrakeCollision::ElementId>&
    RigidBody::get_mutable_collision_element_ids() {
  return collision_element_ids_;
}

const std::map<std::string, std::vector<DrakeCollision::ElementId>>&
    RigidBody::get_group_to_collision_ids_map() const {
  return collision_element_groups_;
}

std::map<std::string, std::vector<DrakeCollision::ElementId>>&
    RigidBody::get_mutable_group_to_collision_ids_map() {
  return collision_element_groups_;
}

void RigidBody::setCollisionFilter(const DrakeCollision::bitmask& group,
                                   const DrakeCollision::bitmask& ignores) {
  setCollisionFilterGroup(group);
  setCollisionFilterIgnores(ignores);
}

bool RigidBody::adjacentTo(const RigidBody& other) const {
  return ((has_as_parent(other) && !(joint && joint->isFloating())) ||
          (other.has_as_parent(*this) &&
           !(other.joint && other.joint->isFloating())));
}

bool RigidBody::appendCollisionElementIdsFromThisBody(
    const string& group_name, vector<DrakeCollision::ElementId>& ids) const {
  auto group_ids_iter = collision_element_groups_.find(group_name);
  if (group_ids_iter != collision_element_groups_.end()) {
    ids.reserve(ids.size() + distance(group_ids_iter->second.begin(),
                                      group_ids_iter->second.end()));
    ids.insert(ids.end(), group_ids_iter->second.begin(),
               group_ids_iter->second.end());
    return true;
  } else {
    return false;
  }
}

bool RigidBody::appendCollisionElementIdsFromThisBody(
    vector<DrakeCollision::ElementId>& ids) const {
  ids.reserve(ids.size() + collision_element_ids_.size());
  ids.insert(ids.end(), collision_element_ids_.begin(),
             collision_element_ids_.end());
  return true;
}

void RigidBody::ApplyTransformToJointFrame(
    const Eigen::Isometry3d& transform_body_to_joint) {
  I_ = transformSpatialInertia(transform_body_to_joint, I_);
  for (auto& v : visual_elements_) {
    v.SetLocalTransform(transform_body_to_joint * v.getLocalTransform());
  }
}

const Eigen::Matrix3Xd& RigidBody::get_contact_points() const {
  return contact_points_;
}

void RigidBody::set_contact_points(const Eigen::Matrix3Xd& contact_points) {
  contact_points_ = contact_points;
}

void RigidBody::set_mass(double mass) {
  mass_ = mass;
}

double RigidBody::get_mass() const {
  return mass_;
}

void RigidBody::set_center_of_mass(const Eigen::Vector3d& center_of_mass) {
  center_of_mass_ = center_of_mass;
}

const Eigen::Vector3d& RigidBody::get_center_of_mass() const {
  return center_of_mass_;
}

void RigidBody::set_inertia_matrix(const drake::SquareTwistMatrix<double>&
    inertia_matrix) {
  I_ = inertia_matrix;
}

const drake::SquareTwistMatrix<double>& RigidBody::get_inertia_matrix()
    const {
  return I_;
}

ostream& operator<<(ostream& out, const RigidBody& b) {
  std::string parent_joint_name =
      b.hasParent() ? b.getJoint().getName() : "no parent joint";

  std::stringstream collision_element_str;
  collision_element_str << "[";
  for (size_t ii = 0; ii < b.get_collision_element_ids().size(); ii++) {
    collision_element_str << b.get_collision_element_ids()[ii];
    if (ii < b.get_collision_element_ids().size() - 1)
      collision_element_str << ", ";
  }
  collision_element_str << "]";

  out << "RigidBody\n"
      << "  - link name: " << b.name_ << "\n"
      << "  - parent joint: " << parent_joint_name << "\n"
      << "  - Collision elements IDs: " << collision_element_str.str();

  return out;
}<|MERGE_RESOLUTION|>--- conflicted
+++ resolved
@@ -16,21 +16,9 @@
 
 RigidBody::RigidBody()
     : collision_filter_group(DrakeCollision::DEFAULT_GROUP),
-<<<<<<< HEAD
-      collision_filter_ignores(DrakeCollision::NONE_MASK),
-      parent_(nullptr) {
-  model_id_ = 0;
-  position_start_index_ = 0;
-  velocity_start_index_ = 0;
-  body_index_ = 0;
-  mass_ = 0.0;
+      collision_filter_ignores(DrakeCollision::NONE_MASK) {
   center_of_mass_ = Vector3d::Zero();
   I_ << drake::SquareTwistMatrix<double>::Zero();
-=======
-      collision_filter_ignores(DrakeCollision::NONE_MASK) {
-  com = Vector3d::Zero();
-  I << drake::SquareTwistMatrix<double>::Zero();
->>>>>>> 9034c1e0
 }
 
 const std::string& RigidBody::get_name() const { return name_; }
