#include "drake/examples/Cars/car_simulation.h"

#include <cstdlib>

#include "drake/systems/plants/collision/collision_element.h"

using Eigen::MatrixXd;
using Eigen::Matrix;
using Eigen::VectorXd;

namespace drake {
namespace examples {
namespace cars {

std::shared_ptr<RigidBodySystem> CreateRigidBodySystem(int argc,
                                                       const char* argv[],
                                                       double* duration) {
  if (argc < 2) {
    std::cerr << "Usage: " << argv[0] << " vehicle_model [world sdf files ...]"
              << " --duration [duration in seconds]" << std::endl;
    exit(EXIT_FAILURE);
  }

  // The Z-axis offset between Drake's world frame and the vehicle's world
  // frame.
  double z_offset = 0;

  // TODO(liangfok): Once PR 2171 is merged, modify prius.urdf to contain a
  // world link and proper offset of the chassis_floor. For more information,
  // see: https://github.com/RobotLocomotion/drake/pull/2171 and
  // https://github.com/RobotLocomotion/drake/issues/2247
  if (std::string(argv[1]).find("prius.urdf") != std::string::npos)
    z_offset = 0.378326;

  // The following variable, weld_to_frame, is only needed if the model is a
  // URDF file. It is needed since URDF does not specify the location and
  // orientation of the car's root node in the world. If the model is an SDF,
  // weld_to_frame is ignored by the parser.
  auto weld_to_frame = std::allocate_shared<RigidBodyFrame>(
      Eigen::aligned_allocator<RigidBodyFrame>(),
      // Weld the model to the world link.
      "world",

      // A pointer to a rigid body to which to weld the model is not needed
      // since the model will be welded to the world, which can by automatically
      // found within the rigid body tree.
      nullptr,

      // The following parameter specifies the X,Y,Z position of the car's root
      // link in the world's frame.
      Eigen::Vector3d(0, 0, z_offset),

      // The following parameter specifies the roll, pitch, and yaw of the car's
      // root link in the world's frame.
      Eigen::Vector3d(0, 0, 0));

  // Instantiates a rigid body system and adds the robot to it.
  auto rigid_body_sys = std::allocate_shared<RigidBodySystem>(
      Eigen::aligned_allocator<RigidBodySystem>());
  rigid_body_sys->addRobotFromFile(argv[1], DrakeJoint::QUATERNION,
                                   weld_to_frame);

  // Initializes duration to be infinity.
  *duration = std::numeric_limits<double>::infinity();

  // Adds the environment to the rigid body tree.
  const auto& tree = rigid_body_sys->getRigidBodyTree();
  for (int i = 2; i < argc; i++) {
    if (std::string(argv[i]) == "--duration") {
      if (++i == argc) {
        throw std::runtime_error(
            "ERROR: Command line option \"--duration\" is not followed by a "
            "value!");
      }
      *duration = atof(argv[i]);
    } else {
      tree->addRobotFromSDF(argv[i], DrakeJoint::FIXED);
    }
  }

  // If no environment is specified, the following code adds a flat terrain.
  if (argc < 3) {
    AddFlatTerrain(tree);
  }

  rigid_body_sys->penetration_stiffness = 5000.0;
  rigid_body_sys->penetration_damping =
      rigid_body_sys->penetration_stiffness / 10.0;
  rigid_body_sys->friction_coefficient = 10.0;  // essentially infinite friction

  return rigid_body_sys;
}

<<<<<<< HEAD
=======
double ParseDuration(int argc, const char* argv[]) {
  for (int ii = 2; ii < argc; ii++) {
    if (std::string(argv[ii]) == "--duration") {
      if (++ii == argc) {
        throw std::runtime_error(
            "ERROR: Command line option \"--duration\" is not followed by a "
            "value!");
      }
      return atof(argv[ii]);
    }
  }
  return std::numeric_limits<double>::infinity();
}

>>>>>>> 2efdbade
void AddFlatTerrain(const std::shared_ptr<RigidBodyTree>& rigid_body_tree,
    double box_width, double box_depth) {
  DrakeShapes::Box geom(Eigen::Vector3d(box_width, box_width, box_depth));
  Eigen::Isometry3d T_element_to_link = Eigen::Isometry3d::Identity();
  T_element_to_link.translation() << 0, 0,
      -box_depth / 2;  // top of the box is at z=0
  RigidBody& world = rigid_body_tree->world();
  Eigen::Vector4d color;
  color << 0.9297, 0.7930, 0.6758,
      1;  // was hex2dec({'ee','cb','ad'})'/256 in matlab
  world.addVisualElement(
      DrakeShapes::VisualElement(geom, T_element_to_link, color));
  rigid_body_tree->addCollisionElement(
      RigidBody::CollisionElement(geom, T_element_to_link, &world), world,
      "terrain");
  rigid_body_tree->updateStaticCollisionElements();
}

std::shared_ptr<CascadeSystem<
    Gain<DrivingCommand, PDControlSystem<RigidBodySystem>::InputVector>,
    PDControlSystem<RigidBodySystem>>>
CreateVehicleSystem(std::shared_ptr<RigidBodySystem> rigid_body_sys) {
  const auto& tree = rigid_body_sys->getRigidBodyTree();

  // Sets up PD controllers for throttle and steering.
  const double kpSteering = 400, kdSteering = 80, kThrottle = 100;

  MatrixXd Kp(getNumInputs(*rigid_body_sys), tree->number_of_positions());
  Kp.setZero();

  MatrixXd Kd(getNumInputs(*rigid_body_sys), tree->number_of_velocities());
  Kd.setZero();

  Matrix<double, Eigen::Dynamic, 3> map_driving_cmd_to_x_d(
      tree->number_of_positions() + tree->number_of_velocities(), 3);
  map_driving_cmd_to_x_d.setZero();

  for (int actuator_idx = 0; actuator_idx < tree->actuators.size();
       actuator_idx++) {
    const std::string& actuator_name = tree->actuators[actuator_idx].name;

    if (actuator_name == "steering") {
      // Obtains the rigid body to which the actuator is attached.
      const auto& rigid_body = tree->actuators[actuator_idx].body;

      // Sets the steering actuator's Kp gain.
      Kp(actuator_idx, rigid_body->position_num_start) = kpSteering;

      // Sets the steering actuator's Kd gain.
      Kd(actuator_idx, rigid_body->velocity_num_start) = kdSteering;

      // Saves the mapping between the driving command and the steering command.
      map_driving_cmd_to_x_d(rigid_body->position_num_start,
                             DrivingCommandIndices::kSteeringAngle) =
          1;  // steering command

    } else if (actuator_name == "right_wheel_joint" ||
               actuator_name == "left_wheel_joint") {
      // Obtains the rigid body to which the actuator is attached.
      const auto& rigid_body = tree->actuators[actuator_idx].body;

      // Sets the throttle Kd gain.
      Kd(actuator_idx, rigid_body->velocity_num_start) = kThrottle;

      // Saves the mapping between the driving command and the throttle command.
      map_driving_cmd_to_x_d(
          tree->number_of_positions() + rigid_body->velocity_num_start,
          DrivingCommandIndices::kThrottle) = 20;

      // Saves the mapping between the driving command and the braking command.
      map_driving_cmd_to_x_d(
          tree->number_of_positions() + rigid_body->velocity_num_start,
          DrivingCommandIndices::kBrake) = -20;
    }
  }

  auto vehicle_with_pd = std::allocate_shared<PDControlSystem<RigidBodySystem>>(
      Eigen::aligned_allocator<PDControlSystem<RigidBodySystem>>(),
      rigid_body_sys, Kp, Kd);

  auto vehicle_sys = cascade(
      std::allocate_shared<
          Gain<DrivingCommand, PDControlSystem<RigidBodySystem>::InputVector>>(
          Eigen::aligned_allocator<Gain<
              DrivingCommand, PDControlSystem<RigidBodySystem>::InputVector>>(),
          map_driving_cmd_to_x_d),
      vehicle_with_pd);

  return vehicle_sys;
}

SimulationOptions GetCarSimulationDefaultOptions() {
  SimulationOptions result = Drake::default_simulation_options;
  result.initial_step_size = 5e-3;
  result.timeout_seconds = std::numeric_limits<double>::infinity();
  return result;
}

VectorXd GetInitialState(const RigidBodySystem& rigid_body_sys) {
  const auto& tree = rigid_body_sys.getRigidBodyTree();

  VectorXd x0 = VectorXd::Zero(rigid_body_sys.getNumStates());
  x0.head(tree->number_of_positions()) = tree->getZeroConfiguration();
  return x0;
}

}  // namespace cars
}  // namespace examples
}  // namespace drake<|MERGE_RESOLUTION|>--- conflicted
+++ resolved
@@ -91,8 +91,6 @@
   return rigid_body_sys;
 }
 
-<<<<<<< HEAD
-=======
 double ParseDuration(int argc, const char* argv[]) {
   for (int ii = 2; ii < argc; ii++) {
     if (std::string(argv[ii]) == "--duration") {
@@ -107,7 +105,6 @@
   return std::numeric_limits<double>::infinity();
 }
 
->>>>>>> 2efdbade
 void AddFlatTerrain(const std::shared_ptr<RigidBodyTree>& rigid_body_tree,
     double box_width, double box_depth) {
   DrakeShapes::Box geom(Eigen::Vector3d(box_width, box_width, box_depth));
