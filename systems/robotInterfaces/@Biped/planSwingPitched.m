--- conflicted
+++ resolved
@@ -100,12 +100,6 @@
 zmp1 = shift_step_inward(biped, stance, instep_shift);
 
 hold_time = params.drake_min_hold_time;
-<<<<<<< HEAD
-supp = RigidBodySupportState(biped, stance_body_index, {stance.walking_params.support_contact_groups});
-zmp_knots = struct('t', initial_hold_time + (hold_time / 2),...
- 'zmp', zmp1, ...
- 'supp', supp);
-=======
 
 support_options.use_support_surface = 1;
 v = quat2rotmat(stance.pos(4:7)) * [0;0;1];
@@ -115,7 +109,6 @@
 zmp_knots = struct('t', initial_hold_time + (hold_time / 2),...
  'zmp', zmp1, ...
  'supp', RigidBodySupportState(biped, stance_body_index, support_options));
->>>>>>> b68195c1
 
 swing1_frame_pose = tform2poseQuat(T_swing1_frame_to_world);
 swing2_frame_pose = tform2poseQuat(T_swing2_frame_to_world);
@@ -182,12 +175,6 @@
 
 zmp_knots(end+1).t = frame_knots(end).t;
 zmp_knots(end).zmp = zmp1;
-<<<<<<< HEAD
-zmp_knots(end).supp = RigidBodySupportState(biped,...
-                                            [stance_body_index, swing_body_index],...
-                                            {stance.walking_params.support_contact_groups,...
-                                             swing2.walking_params.support_contact_groups});
-=======
 
 support_options.use_support_surface = ones(2,1);
 v_stance = quat2rotmat(stance.pos(4:7)) * [0;0;1];
@@ -198,7 +185,6 @@
 
 support_options.contact_groups = {stance.walking_params.support_contact_groups,swing2.walking_params.support_contact_groups};
 zmp_knots(end).supp = RigidBodySupportState(biped, [stance_body_index, swing_body_index], support_options);
->>>>>>> b68195c1
 
 % Final knot
 frame_knots(end+1) = frame_knots(end);
@@ -253,8 +239,4 @@
   R = quat2rotmat(pose_center(4:7));
   shift = R*instep_shift;
   pos = pose_center(1:2) + shift(1:2);
-<<<<<<< HEAD
-end
-=======
-end
->>>>>>> b68195c1
+end